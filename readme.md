--- conflicted
+++ resolved
@@ -5,12 +5,8 @@
 The code is written using Python 3.9, and mainly uses the following Python libraries:
 * CasADI
 * Pyglet
-<<<<<<< HEAD
 * OpEn
 * panocpy (optional, development build) 
-=======
-* panocpy or OpEn
->>>>>>> 811307c8
 
 You can install the GPGdrive package using
 
